--- conflicted
+++ resolved
@@ -4,11 +4,7 @@
 appauthor = Martchus
 appurl = "https://github.com/$${appauthor}/$${projectname}"
 QMAKE_TARGET_DESCRIPTION = "A tageditor with Qt GUI and command line interface. Supports MP4 (iTunes), ID3, Vorbis and Matroska."
-<<<<<<< HEAD
-VERSION = 1.2.1
-=======
 VERSION = 1.3.0
->>>>>>> 0729ec67
 
 # include ../../common.pri when building as part of a subdirs project; otherwise include general.pri
 !include(../../common.pri) {
